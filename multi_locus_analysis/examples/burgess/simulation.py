"""run some BD simulations using our lab's `wlcsim` module to compare to the
data."""
import os
import multiprocessing
import socket # for getting hostname
from pathlib import Path
import datetime
import pickle

import numpy as np
import pandas as pd
import matplotlib.pyplot as plt

from bruno_util import numpy as bnp
from wlcsim.bd import rouse
from pscan import Scan

from ... import finite_window as fw

N = int(1e2+1); L = 17475; R = 1000; b = 15; D = 2e7 # ChrV
Aex = 100; # strength of force confining beads within nucleus
dt = rouse.recommended_dt(N, L, b, D)
ura3_bead = 20;

def run_interior_sim(FP):
    """for various different "connectivities" (fraction of beads "homolog
    paired") run 100 or so BD simulations each to get statistics on looping
    probabilities that are comparable to the experiment."""

    # FP = 0.1 # fraction loci homolog paired
    tether_list = np.array([]).astype(int) # no tethered loci

    # now define the time grid on which to run the BD, and specify which of those times to save

    # 10 repeats each of FP=[0, 0.02, 0.05, 0.1] on one 32 core node takes about
    # ~1min to run for Nt=1e5,
    # ~14min for Nt=1e6
    # ~3.2hrs for Nt=1e7
    # TBD for Nt=1e8
    Nt = 1e8; # total number of equi-space time steps, about 2500s
    t = np.arange(0, Nt*dt, dt) # take Nt time steps
    t_i, i_i = bnp.loglinsample(Nt, 1e3, 0.43) # contains ~30,60,90,etc
    # i30 = np.argmin(np.abs(t - 30)) # index at "30s"
    # t_save = t[0::i30] # save every 30s
    t_save = t[t_i]

    # now run the simulation
    tether_list, loop_list, X = rouse.rouse_homologs(N, FP, L, b, D, Aex, R, R, R, t, t_save, tether_list)

    X1, X2 = rouse.split_homologs_X(X, N, loop_list)

    # make bead #, t, and binary "looped"/"tethered" arrays to same size as X1/X2
    bead_id = np.arange(N, dtype=int)
    bead_id = bead_id[None,:]
    bead_id = np.tile(bead_id, (len(t_save), 1))

    t = t_save[:,None]
    t = np.tile(t, (1, N))

    is_looped = np.zeros((N,)).astype(int)
    if len(loop_list) > 1:
        is_looped[loop_list[1:,0]] = 1
    is_looped = is_looped[None,:]
    is_looped = np.tile(is_looped, (len(t_save), 1))

    is_tethered = np.zeros((N,)).astype(int)
    if len(tether_list) > 0:
        is_tethered[thether_list] = 1
    is_tethered = is_tethered[None,:]
    is_tethered = np.tile(is_tethered, (len(t_save), 1))

    # finally, put all these together into a DataFrame
    df = np.array([arr.flatten() for arr in [t, bead_id, X1[:,:,0], X1[:,:,1],
            X1[:,:,2], X2[:,:,0], X2[:,:,1], X2[:,:,2], is_looped, is_tethered]])
    df = pd.DataFrame(df.T, columns=['t', 'bead', 'X1', 'Y1', 'Z1', 'X2', 'Y2', 'Z2',
            'is_loop', 'is_tether'])
    df['FP'] = FP
    for col in ['bead', 'is_loop', 'is_tether']:
        df[col] = df[col].astype(int)
    return df

def save_interior_sim(p):
    FP = p['FP']
    tether_list = p['tether_list']
    base_dir = p['output_dir']

    hostname = socket.gethostname()

    # first call dibs on a unique output directory
    sim_num = 0
    while True:
        # as long as the OS is sane, only one thread can successfully mkdir
        try:
            # periods aren't allowed in hostnames, so use as delimiter
            sim_dir = Path(base_dir) / Path('homolog-sim.' + str(hostname) + '.' + str(sim_num))
            os.makedirs(sim_dir, mode=0o755)
            break
        except OSError:
            sim_num = sim_num + 1

    # run and save simulation
    df = run_interior_sim(FP)
    df.to_csv(sim_dir / Path('all_beads.csv'))

    # make sure to save parameters that were used
    params = {'N': N, 'L': L, 'R': R, 'b': b, 'D': D, 'Aex': Aex, 'dt': dt}
    with open(sim_dir / Path('params.pkl'), 'wb') as f:
        pickle.dump(params, f)

def get_bead_df(base_dir):
    """Extracts all ura3 data from simulations in a set of directories."""
    dfs = []
    for sim in base_dir.glob('homolog-sim.*'):
        try:
            df = pd.read_csv(sim / Path('all_beads.csv'), index_col=0)
        except:
            continue
        df['sim_name'] = sim
        dfs.append(df[df['bead'] == ura3_bead])
        dfs[-1].to_csv(sim / Path('ura3.csv'))
    df = pd.concat(dfs, ignore_index=True)
    df = df.set_index(['FP', 'sim_name', 'bead', 't'])
    df = df.sort_index()
    df = add_paired_cols(df)
    df.to_csv(base_dir / Path('all_ura3.csv'))
    return df

def select_exp_times(base_dir, Nt=1e8, t=None):
    base_dir = Path(base_dir)
    ura3_file = base_dir / Path('all_ura3.csv')
    if not ura3_file.exists():
        df = get_bead_df(base_dir)
    else:
        df = pd.read_csv(ura3_file)
    # # find the ones that look like experiment times
    # desired_t = np.arange(0, 1501, 30)
    # sim_t = df['t'].unique()
    # err = np.array([np.min(ti - sim_t) for ti in desired_t])
    # for now instead just use the biggest available step size
    with open(base_dir / 'i_i.pkl', 'rb') as f:
        i_i = pickle.load(f)
    # use the spacing that's biggest while still having enough samples
    i_i_i = np.where([len(i) > 50 for i in i_i])[0][-1]
    if t is None:
        # we've used same dt for all simulations so far
        t = np.arange(0, Nt*dt, dt) # so use global value by default
    df_exp = df[np.isin(df['t'], t[t_i[i_i[i_i_i]]])]
    return df_exp

def add_paired_cols(df, paired_distances=None):
    if paired_distances is None:
        paired_distances = [10, 50, 100, 250, 500, 750, 1000]
    df['dX'] = np.sqrt(
            np.power(df['X2'] - df['X1'], 2)
            + np.power(df['Y2'] - df['Y1'], 2)
            + np.power(df['Z2'] - df['Z1'], 2)
    )
    for dist in paired_distances:
        df['pair' + str(dist)] = df['dX'] < dist
    return df

def get_interior_times(df, state_col='pair250', TOL=None):
    waitdf = df.groupby(['FP', 'sim_name']).apply(
            fw.discrete_trajectory_to_wait_times, t_col='t', state_col=state_col)
    def interior(df):
        return df.reset_index().iloc[1:-1]
    waitdf = waitdf.groupby(['FP', 'sim_name']).apply(interior)
    # for some reason the index gets duplicated (reset_index above makes easier
    # to delete duplicated columns, since del is easier than droplevel)
    # waitdf.index = waitdf.index.droplevel(0)
    del waitdf['FP']
    del waitdf['sim_name']
    # also because we're using floating times, we need to de-duplicate
    # choose TOL  to be two more decimal points than dt, about
    if TOL is None:
        TOL = dt/1e2
    wtimes = np.sort(waitdf['wait_time'].unique().copy())
    diff = np.append(True, np.diff(wtimes))
    wtimes = wtimes[diff > TOL]
    for uniq_time in wtimes:
        waitdf.loc[np.isclose(waitdf['wait_time'], uniq_time), 'wait_time'] = uniq_time
    return waitdf

<<<<<<< HEAD
def run_homolog_param_scan(base_name=None):
    if base_name is None:
        # save each run of this script in a unique directory
        base_name = './homolog-sim/no-tether-more-saves'
=======
def plot_interior_times(waitdf):
    fig_unpair = plt.figure()
    for FP, data in waitdf.groupby('FP'):
        paired = data[~data['wait_state']]
        try:
            x, cdf = fw.ecdf_windowed(paired['wait_time'].values, paired['window_size'].values, pad_left_at_x=0)
        except:
            continue
        xp, pdf = fw.bars_given_cdf(x, cdf)
        plt.plot(xp, pdf, label='FP = ' + str(FP))
    plt.yscale('log'); plt.xscale('log')
    plt.xlabel('time (s)')
    plt.ylabel('Probaility')
    plt.legend()
    plt.title('Unpaired PDFs')

    fig_pair = plt.figure()
    for FP, data in waitdf.groupby('FP'):
        paired = data[data['wait_state']]
        try:
            x, cdf = fw.ecdf_windowed(paired['wait_time'].values, paired['window_size'].values, pad_left_at_x=0)
        except:
            continue
        xp, pdf = fw.bars_given_cdf(x, cdf)
        plt.plot(xp, pdf, label='FP = ' + str(FP))
    plt.yscale('log'); plt.xscale('log')
    plt.xlabel('time (s)')
    plt.ylabel('Probaility')
    plt.legend()
    plt.title('Paired PDFs')

    return fig_pair, fig_unpair


def run_homolog_param_scan():
    # save each run of this script in a unique directory
    base_name = './homolog-sim/shortish-no-tether'
>>>>>>> b19bd10b
    # run_num = 0
    # while True:
    #     # as long as the OS is sane, only one thread can successfully mkdir
    #     try:
    #         # periods aren't allowed in hostnames, so use as delimiter
    #         base_dir = base_name + '.' + str(run_num)
    #         os.makedirs(base_dir, mode=0o755)
    #         break
    #     except OSError:
    #         run_num = run_num + 1

    # jk no, don't do that
    base_dir = base_name

    # set up parameters (FP, tether lists, output directories)
    params = {'FP': [0.06, 0.07, 0.08, 0.09],
              'tether_list': [np.array([]).astype(int)],
              'output_dir': [base_dir]}
    scan = Scan(params)
    scan.add_count(lambda p: 25)

    # set up multiprocessing
    num_cores = multiprocessing.cpu_count() - 1
    p = multiprocessing.Pool(num_cores)

    # now run simulations, one per core until complete
    script_name = os.path.basename(__file__)
    print(script_name + ': Running scan!')
    for params in p.imap_unordered(save_interior_sim, scan.params(), chunksize=1):
        print(script_name + ": " + datetime.datetime.now().isoformat()
              + ": completed run with params: " + str(params))
    print(script_name + ': Completed scan!')

    # for params in scan.params():
    #     save_interior_sim(params)
    #     print(script_name + ": " + datetime.datetime.now().isoformat()
    #           + ": completed run with params: " + str(params))

if __name__ == '__main__':
    run_homolog_param_scan()<|MERGE_RESOLUTION|>--- conflicted
+++ resolved
@@ -181,12 +181,6 @@
         waitdf.loc[np.isclose(waitdf['wait_time'], uniq_time), 'wait_time'] = uniq_time
     return waitdf
 
-<<<<<<< HEAD
-def run_homolog_param_scan(base_name=None):
-    if base_name is None:
-        # save each run of this script in a unique directory
-        base_name = './homolog-sim/no-tether-more-saves'
-=======
 def plot_interior_times(waitdf):
     fig_unpair = plt.figure()
     for FP, data in waitdf.groupby('FP'):
@@ -221,10 +215,10 @@
     return fig_pair, fig_unpair
 
 
-def run_homolog_param_scan():
-    # save each run of this script in a unique directory
-    base_name = './homolog-sim/shortish-no-tether'
->>>>>>> b19bd10b
+def run_homolog_param_scan(base_name=None):
+    if base_name is None:
+        # save each run of this script in a unique directory
+        base_name = './homolog-sim/no-tether-more-saves'
     # run_num = 0
     # while True:
     #     # as long as the OS is sane, only one thread can successfully mkdir
